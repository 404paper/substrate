--- conflicted
+++ resolved
@@ -5,29 +5,20 @@
 edition = "2018"
 
 [dependencies]
-<<<<<<< HEAD
-codec = { package = "parity-scale-codec", version = "1.0.6", default-features = false, features = ["derive"] }
-sp-api = { path = "../api", default-features = false }
-sp-std = { path = "../std", default-features = false }
-sp-runtime = { path = "../runtime", default-features = false }
-sp-staking = { path = "../staking", default-features = false }
+codec = { package = "parity-scale-codec", version = "1.0.0", default-features = false, features = ["derive"] }
+sp-api = { version = "2.0.0", default-features = false, path = "../api" }
+sp-core = { version = "2.0.0", default-features = false, path = "../core" }
+sp-std = { version = "2.0.0", default-features = false, path = "../std" }
+sp-staking = { version = "2.0.0", default-features = false, path = "../staking" }
+sp-runtime = { version = "2.0.0", optional = true, path = "../runtime" }
 
 [features]
 default = [ "std" ]
 std = [
 	"codec/std",
 	"sp-api/std",
+	"sp-core/std",
 	"sp-std/std",
+	"sp-staking/std",
 	"sp-runtime/std",
-	"sp-staking/std",
-]
-=======
-sp-api = { version = "2.0.0", default-features = false, path = "../api" }
-sp-std = { version = "2.0.0", default-features = false, path = "../std" }
-sp-core = { version = "2.0.0", default-features = false, path = "../core" }
-sp-runtime = { version = "2.0.0", optional = true, path = "../runtime" }
-
-[features]
-default = [ "std" ]
-std = [ "sp-api/std", "sp-std/std", "sp-runtime", "sp-core/std" ]
->>>>>>> d2d7ab90
+]