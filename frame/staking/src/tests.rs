--- conflicted
+++ resolved
@@ -1339,9 +1339,6 @@
 }
 
 #[test]
-<<<<<<< HEAD
-fn reward_to_stake_works() {
-=======
 fn rebond_is_fifo() {
 	// Rebond should proceed by reversing the most recent bond operations.
 	ExtBuilder::default()
@@ -1368,6 +1365,7 @@
 					total: 1000,
 					active: 1000,
 					unlocking: vec![],
+					next_reward: 0,
 				})
 			);
 
@@ -1383,7 +1381,8 @@
 					active: 600,
 					unlocking: vec![
 						UnlockChunk { value: 400, era: 2 + 3 },
-					]
+					],
+					next_reward: 0,
 				})
 			);
 
@@ -1400,7 +1399,8 @@
 					unlocking: vec![
 						UnlockChunk { value: 400, era: 2 + 3 },
 						UnlockChunk { value: 300, era: 3 + 3 },
-					]
+					],
+					next_reward: 0,
 				})
 			);
 
@@ -1418,7 +1418,8 @@
 						UnlockChunk { value: 400, era: 2 + 3 },
 						UnlockChunk { value: 300, era: 3 + 3 },
 						UnlockChunk { value: 200, era: 4 + 3 },
-					]
+					],
+					next_reward: 0,
 				})
 			);
 
@@ -1433,17 +1434,15 @@
 					unlocking: vec![
 						UnlockChunk { value: 400, era: 2 + 3 },
 						UnlockChunk { value: 100, era: 3 + 3 },
-					]
+					],
+					next_reward: 0,
 				})
 			);
 		})
 }
 
 #[test]
-fn slot_stake_is_least_staked_validator_and_exposure_defines_maximum_punishment() {
-	// Test that slot_stake is determined by the least staked validator
-	// Test that slot_stake is the maximum punishment that can happen to a validator
->>>>>>> 89743498
+fn reward_to_stake_works() {
 	ExtBuilder::default().nominate(false).fair(false).build().execute_with(|| {
 		// Confirm validator count is 2
 		assert_eq!(Staking::validator_count(), 2);
