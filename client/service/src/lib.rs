--- conflicted
+++ resolved
@@ -143,16 +143,8 @@
 
 impl futures01::future::Executor<Boxed01Future01> for SpawnTaskHandle {
 	fn execute(&self, future: Boxed01Future01) -> Result<(), futures01::future::ExecuteError<Boxed01Future01>>{
-<<<<<<< HEAD
-		self.spawn(future.compat().map(drop))
-			.map_err(|_| futures01::future::ExecuteError::new(
-				futures01::future::ExecuteErrorKind::Shutdown,
-				Box::new(futures01::future::ok::<_, ()>(())) as Boxed01Future01
-			))
-=======
 		self.spawn("unnamed", future.compat().map(drop));
 		Ok(())
->>>>>>> b02a9712
 	}
 }
 
