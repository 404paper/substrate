// Copyright 2019-2020 Parity Technologies (UK) Ltd.
// This file is part of Substrate.

// Substrate is free software: you can redistribute it and/or modify
// it under the terms of the GNU General Public License as published by
// the Free Software Foundation, either version 3 of the License, or
// (at your option) any later version.

// Substrate is distributed in the hope that it will be useful,
// but WITHOUT ANY WARRANTY; without even the implied warranty of
// MERCHANTABILITY or FITNESS FOR A PARTICULAR PURPOSE.  See the
// GNU General Public License for more details.

// You should have received a copy of the GNU General Public License
// along with Substrate.  If not, see <http://www.gnu.org/licenses/>.

//! Defines the compiled Wasm runtime that uses Wasmtime internally.

use crate::host::HostState;
use crate::imports::resolve_imports;
use crate::instance_wrapper::InstanceWrapper;
use crate::state_holder::StateHolder;

use sc_executor_common::{
	allocator::FreeingBumpHeapAllocator,
	error::{Error, Result, WasmError},
	wasm_runtime::WasmRuntime,
};
<<<<<<< HEAD
use sp_core::traits::Externalities;
=======
use sp_wasm_interface::{Pointer, WordSize, Function};
>>>>>>> c3af86ce
use sp_runtime_interface::unpack_ptr_and_len;
use sp_wasm_interface::{Function, Pointer, WordSize};
use wasmtime::{Config, Engine, Extern, Instance, Module, Store};

/// A `WasmRuntime` implementation using wasmtime to compile the runtime module to machine code
/// and execute the compiled code.
pub struct WasmtimeRuntime {
	module: Module,
	externs: Vec<Extern>,
	state_holder: StateHolder,
	heap_pages: u32,
	host_functions: Vec<&'static dyn Function>,
}

impl WasmRuntime for WasmtimeRuntime {
	fn host_functions(&self) -> &[&'static dyn Function] {
		&self.host_functions
	}

	fn call(&mut self, method: &str, data: &[u8]) -> Result<Vec<u8>> {
		call_method(
<<<<<<< HEAD
			&self.module,
			&self.externs,
			&self.state_holder,
			ext,
=======
			&mut self.context,
			&mut self.module,
>>>>>>> c3af86ce
			method,
			data,
			self.heap_pages,
		)
	}
}

/// Create a new `WasmtimeRuntime` given the code. This function performs translation from Wasm to
/// machine code, which can be computationally heavy.
pub fn create_instance(
	code: &[u8],
	heap_pages: u64,
	host_functions: Vec<&'static dyn Function>,
) -> std::result::Result<WasmtimeRuntime, WasmError> {
	// Create the engine, store and finally the module from the given code.
	let mut config = Config::new();
	config.cranelift_opt_level(wasmtime::OptLevel::SpeedAndSize);

	let engine = Engine::new(&config);
	let store = Store::new(&engine);
	let module = Module::new(&store, code)
		.map_err(|e| WasmError::Other(format!("cannot create module: {}", e)))?;

	let state_holder = StateHolder::empty();

	// Scan all imports, find the matching host functions, and create stubs that adapt arguments
	// and results.
	let externs = resolve_imports(&state_holder, &module, &host_functions)?;

	Ok(WasmtimeRuntime {
		module,
		externs,
		state_holder,
		heap_pages: heap_pages as u32,
		host_functions,
	})
}

/// Call a function inside a precompiled Wasm module.
fn call_method(
<<<<<<< HEAD
	module: &Module,
	externs: &[Extern],
	state_holder: &StateHolder,
	ext: &mut dyn Externalities,
=======
	context: &mut Context,
	module: &mut CompiledModule,
>>>>>>> c3af86ce
	method: &str,
	data: &[u8],
	heap_pages: u32,
) -> Result<Vec<u8>> {
	let instance_wrapper = unsafe {
		let instance = Instance::new(module, externs)
			.map_err(|e| WasmError::Other(format!("cannot instantiate: {}", e)))?;

<<<<<<< HEAD
		// This is safe since the requirement that `InstanceWrapper` own the instance exclusively
		// is held.
		InstanceWrapper::new(instance)?
=======
	// Write the input data into guest memory.
	let (data_ptr, data_len) = inject_input_data(context, &mut instance, data)?;
	let args = [RuntimeValue::I32(u32::from(data_ptr) as i32), RuntimeValue::I32(data_len as i32)];

	// Invoke the function in the runtime.
	let outcome = context
		.invoke(&mut instance, method, &args[..])
		.map_err(|e| Error::Other(format!("error calling runtime: {}", e)))?;
	let trap_error = reset_env_state_and_take_trap(context, None)?;
	let (output_ptr, output_len) = match outcome {
		ActionOutcome::Returned { values } => match values.as_slice() {
			[RuntimeValue::I64(retval)] => unpack_ptr_and_len(*retval as u64),
			_ => return Err(Error::InvalidReturn),
		}
		ActionOutcome::Trapped { message } => return Err(trap_error.unwrap_or_else(
			|| format!("Wasm execution trapped: {}", message).into()
		)),
>>>>>>> c3af86ce
	};
	instance_wrapper.grow_memory(heap_pages)?;

	let heap_base = instance_wrapper.extract_heap_base()?;
	let allocator = FreeingBumpHeapAllocator::new(heap_base);

	let entrypoint = instance_wrapper.resolve_entrypoint(method)?;

	perform_call(
		ext,
		data,
		state_holder,
		instance_wrapper,
		entrypoint,
		allocator,
	)
}

fn perform_call(
	ext: &mut dyn Externalities,
	data: &[u8],
	state_holder: &StateHolder,
	instance_wrapper: InstanceWrapper,
	entrypoint: wasmtime::Func,
	mut allocator: FreeingBumpHeapAllocator,
) -> Result<Vec<u8>> {
	let (data_ptr, data_len) = inject_input_data(&instance_wrapper, &mut allocator, data)?;

	let mut host_state = HostState::new(allocator, instance_wrapper);

	let (output_ptr, output_len) = state_holder.init_state(&mut host_state, || {
		sp_externalities::set_and_run_with_externalities(ext, || {
			match entrypoint.call(&[
				wasmtime::Val::I32(u32::from(data_ptr) as i32),
				wasmtime::Val::I32(u32::from(data_len) as i32),
			]) {
				Ok(results) => {
					let retval = results[0].unwrap_i64() as u64;
					Ok(unpack_ptr_and_len(retval))
				}
				Err(trap) => {
					return Err(Error::from(format!(
						"Wasm execution trapped: {}",
						trap.message()
					)));
				}
			}
		})
	})?;

	let instance = host_state.into_instance();
	let output = extract_output_data(&instance, output_ptr, output_len)?;

	Ok(output)
}

fn inject_input_data(
	instance: &InstanceWrapper,
	allocator: &mut FreeingBumpHeapAllocator,
	data: &[u8],
) -> Result<(Pointer<u8>, WordSize)> {
	let data_len = data.len() as WordSize;
	let data_ptr = instance.allocate(allocator, data_len)?;
	instance.write_memory_from(data_ptr, data)?;
	Ok((data_ptr, data_len))
}

fn extract_output_data(
	instance: &InstanceWrapper,
	output_ptr: u32,
	output_len: u32,
) -> Result<Vec<u8>> {
	let mut output = vec![0; output_len as usize];
	instance.read_memory_into(Pointer::new(output_ptr), &mut output)?;
	Ok(output)
}<|MERGE_RESOLUTION|>--- conflicted
+++ resolved
@@ -26,11 +26,6 @@
 	error::{Error, Result, WasmError},
 	wasm_runtime::WasmRuntime,
 };
-<<<<<<< HEAD
-use sp_core::traits::Externalities;
-=======
-use sp_wasm_interface::{Pointer, WordSize, Function};
->>>>>>> c3af86ce
 use sp_runtime_interface::unpack_ptr_and_len;
 use sp_wasm_interface::{Function, Pointer, WordSize};
 use wasmtime::{Config, Engine, Extern, Instance, Module, Store};
@@ -52,15 +47,9 @@
 
 	fn call(&mut self, method: &str, data: &[u8]) -> Result<Vec<u8>> {
 		call_method(
-<<<<<<< HEAD
 			&self.module,
 			&self.externs,
 			&self.state_holder,
-			ext,
-=======
-			&mut self.context,
-			&mut self.module,
->>>>>>> c3af86ce
 			method,
 			data,
 			self.heap_pages,
@@ -101,15 +90,9 @@
 
 /// Call a function inside a precompiled Wasm module.
 fn call_method(
-<<<<<<< HEAD
 	module: &Module,
 	externs: &[Extern],
 	state_holder: &StateHolder,
-	ext: &mut dyn Externalities,
-=======
-	context: &mut Context,
-	module: &mut CompiledModule,
->>>>>>> c3af86ce
 	method: &str,
 	data: &[u8],
 	heap_pages: u32,
@@ -118,29 +101,9 @@
 		let instance = Instance::new(module, externs)
 			.map_err(|e| WasmError::Other(format!("cannot instantiate: {}", e)))?;
 
-<<<<<<< HEAD
 		// This is safe since the requirement that `InstanceWrapper` own the instance exclusively
 		// is held.
 		InstanceWrapper::new(instance)?
-=======
-	// Write the input data into guest memory.
-	let (data_ptr, data_len) = inject_input_data(context, &mut instance, data)?;
-	let args = [RuntimeValue::I32(u32::from(data_ptr) as i32), RuntimeValue::I32(data_len as i32)];
-
-	// Invoke the function in the runtime.
-	let outcome = context
-		.invoke(&mut instance, method, &args[..])
-		.map_err(|e| Error::Other(format!("error calling runtime: {}", e)))?;
-	let trap_error = reset_env_state_and_take_trap(context, None)?;
-	let (output_ptr, output_len) = match outcome {
-		ActionOutcome::Returned { values } => match values.as_slice() {
-			[RuntimeValue::I64(retval)] => unpack_ptr_and_len(*retval as u64),
-			_ => return Err(Error::InvalidReturn),
-		}
-		ActionOutcome::Trapped { message } => return Err(trap_error.unwrap_or_else(
-			|| format!("Wasm execution trapped: {}", message).into()
-		)),
->>>>>>> c3af86ce
 	};
 	instance_wrapper.grow_memory(heap_pages)?;
 
@@ -149,18 +112,10 @@
 
 	let entrypoint = instance_wrapper.resolve_entrypoint(method)?;
 
-	perform_call(
-		ext,
-		data,
-		state_holder,
-		instance_wrapper,
-		entrypoint,
-		allocator,
-	)
+	perform_call(data, state_holder, instance_wrapper, entrypoint, allocator)
 }
 
 fn perform_call(
-	ext: &mut dyn Externalities,
 	data: &[u8],
 	state_holder: &StateHolder,
 	instance_wrapper: InstanceWrapper,
@@ -171,24 +126,21 @@
 
 	let mut host_state = HostState::new(allocator, instance_wrapper);
 
-	let (output_ptr, output_len) = state_holder.init_state(&mut host_state, || {
-		sp_externalities::set_and_run_with_externalities(ext, || {
-			match entrypoint.call(&[
-				wasmtime::Val::I32(u32::from(data_ptr) as i32),
-				wasmtime::Val::I32(u32::from(data_len) as i32),
-			]) {
-				Ok(results) => {
-					let retval = results[0].unwrap_i64() as u64;
-					Ok(unpack_ptr_and_len(retval))
-				}
-				Err(trap) => {
-					return Err(Error::from(format!(
-						"Wasm execution trapped: {}",
-						trap.message()
-					)));
-				}
-			}
-		})
+	let (output_ptr, output_len) = state_holder.init_state(&mut host_state, || match entrypoint
+		.call(&[
+			wasmtime::Val::I32(u32::from(data_ptr) as i32),
+			wasmtime::Val::I32(u32::from(data_len) as i32),
+		]) {
+		Ok(results) => {
+			let retval = results[0].unwrap_i64() as u64;
+			Ok(unpack_ptr_and_len(retval))
+		}
+		Err(trap) => {
+			return Err(Error::from(format!(
+				"Wasm execution trapped: {}",
+				trap.message()
+			)));
+		}
 	})?;
 
 	let instance = host_state.into_instance();
