// Copyright 2019 Parity Technologies (UK) Ltd.
// This file is part of Substrate.

// Substrate is free software: you can redistribute it and/or modify
// it under the terms of the GNU General Public License as published by
// the Free Software Foundation, either version 3 of the License, or
// (at your option) any later version.

// Substrate is distributed in the hope that it will be useful,
// but WITHOUT ANY WARRANTY; without even the implied warranty of
// MERCHANTABILITY or FITNESS FOR A PARTICULAR PURPOSE.  See the
// GNU General Public License for more details.

// You should have received a copy of the GNU General Public License
// along with Substrate.  If not, see <http://www.gnu.org/licenses/>.

//! Periodic rebroadcast of neighbor packets.

use std::time::Duration;

use codec::Encode;
use futures::prelude::*;
use futures::sync::mpsc;
use futures_timer::Delay;
use futures03::future::{FutureExt as _, TryFutureExt as _};
use log::{debug, warn};
<<<<<<< HEAD
use wasm_timer::{Delay, Instant};
=======
>>>>>>> e73aac30

use network::PeerId;
use network_gossip::GossipEngine;
use sp_runtime::traits::{NumberFor, Block as BlockT};
use super::gossip::{NeighborPacket, GossipMessage};

// how often to rebroadcast, if no other
const REBROADCAST_AFTER: Duration = Duration::from_secs(2 * 60);

fn rebroadcast_instant() -> Instant {
	Instant::now() + REBROADCAST_AFTER
}

/// A sender used to send neighbor packets to a background job.
#[derive(Clone)]
pub(super) struct NeighborPacketSender<B: BlockT>(
	mpsc::UnboundedSender<(Vec<PeerId>, NeighborPacket<NumberFor<B>>)>
);

impl<B: BlockT> NeighborPacketSender<B> {
	/// Send a neighbor packet for the background worker to gossip to peers.
	pub fn send(
		&self,
		who: Vec<network::PeerId>,
		neighbor_packet: NeighborPacket<NumberFor<B>>,
	) {
		if let Err(err) = self.0.unbounded_send((who, neighbor_packet)) {
			debug!(target: "afg", "Failed to send neighbor packet: {:?}", err);
		}
	}
}

/// Does the work of sending neighbor packets, asynchronously.
///
/// It may rebroadcast the last neighbor packet periodically when no
/// progress is made.
pub(super) fn neighbor_packet_worker<B>(net: GossipEngine<B>) -> (
	impl Future<Item = (), Error = ()> + Send + 'static,
	NeighborPacketSender<B>,
) where
	B: BlockT,
{
	let mut last = None;
	let (tx, mut rx) = mpsc::unbounded::<(Vec<PeerId>, NeighborPacket<NumberFor<B>>)>();
	let mut delay = Delay::new(REBROADCAST_AFTER);

	let work = futures::future::poll_fn(move || {
		loop {
			match rx.poll().expect("unbounded receivers do not error; qed") {
				Async::Ready(None) => return Ok(Async::Ready(())),
				Async::Ready(Some((to, packet))) => {
					// send to peers.
					net.send_message(to.clone(), GossipMessage::<B>::from(packet.clone()).encode());

					// rebroadcasting network.
					delay.reset(rebroadcast_instant());
					last = Some((to, packet));
				}
				Async::NotReady => break,
			}
		}

		// has to be done in a loop because it needs to be polled after
		// re-scheduling.
		loop {
			match (&mut delay).unit_error().compat().poll() {
				Err(e) => {
					warn!(target: "afg", "Could not rebroadcast neighbor packets: {:?}", e);
					delay.reset(rebroadcast_instant());
				}
				Ok(Async::Ready(())) => {
					delay.reset(rebroadcast_instant());

					if let Some((ref to, ref packet)) = last {
						// send to peers.
						net.send_message(to.clone(), GossipMessage::<B>::from(packet.clone()).encode());
					}
				}
				Ok(Async::NotReady) => return Ok(Async::NotReady),
			}
		}
	});

	(work, NeighborPacketSender(tx))
}<|MERGE_RESOLUTION|>--- conflicted
+++ resolved
@@ -16,7 +16,7 @@
 
 //! Periodic rebroadcast of neighbor packets.
 
-use std::time::Duration;
+use std::time::{Instant, Duration};
 
 use codec::Encode;
 use futures::prelude::*;
@@ -24,10 +24,6 @@
 use futures_timer::Delay;
 use futures03::future::{FutureExt as _, TryFutureExt as _};
 use log::{debug, warn};
-<<<<<<< HEAD
-use wasm_timer::{Delay, Instant};
-=======
->>>>>>> e73aac30
 
 use network::PeerId;
 use network_gossip::GossipEngine;
