--- conflicted
+++ resolved
@@ -16,13 +16,8 @@
 ansi_term = "0.12.1"
 lazy_static = "1.4.0"
 app_dirs = "1.2.1"
-<<<<<<< HEAD
-tokio = { version = "0.2.9", features = [ "signal" ] }
+tokio = { version = "0.2.9", features = [ "signal", "rt-core" ] }
 futures = { version = "0.3.1", features = ["compat"] }
-=======
-tokio = "0.2"
-futures = "0.3.1"
->>>>>>> 410ce114
 fdlimit = "0.1.1"
 serde_json = "1.0.41"
 sp-panic-handler = { version = "2.0.0", path = "../../primitives/panic-handler" }
